module Graphics.Vty.Input.Events where

-- | Representations of non-modifier keys.
--
-- * KFun is indexed from 0 to 63. Range of supported FKeys varies by terminal and keyboard.
--
-- * KUpLeft, KUpRight, KDownLeft, KDownRight, KCenter support varies by terminal and keyboard.
--
-- * Actually, support for most of these but KEsc, KChar, KBS, and KEnter vary by terminal and
-- keyboard.
data Key = KEsc  | KChar Char | KBS | KEnter
         | KLeft | KRight | KUp | KDown
         | KUpLeft | KUpRight | KDownLeft | KDownRight | KCenter
         | KFun Int | KBackTab | KPrtScr | KPause | KIns
         | KHome | KPageUp | KDel | KEnd | KPageDown | KBegin | KMenu
    deriving (Eq,Show,Read,Ord)

-- | Modifier keys.  Key codes are interpreted such that users are more likely to
-- have Meta than Alt; for instance on the PC Linux console, 'MMeta' will
-- generally correspond to the physical Alt key.
data Modifier = MShift | MCtrl | MMeta | MAlt
    deriving (Eq,Show,Read,Ord)

-- | Mouse buttons.
data Button = BLeft | BMiddle | BRight
    deriving (Eq,Show,Read,Ord)

-- | Events.
data Event
    = EvKey Key [Modifier]
    -- ^ A keyboard key was pressed with the specified modifiers.
    | EvMouseDown Int Int Button [Modifier]
    -- ^ A mouse button was pressed at the specified column and row. Any
    -- modifiers available in the event are also provided.
    | EvMouseUp Int Int (Maybe Button)
    -- ^ A mouse button was released at the specified column and
    -- row. Some terminals report only that a button was released
    -- without specifying which one; in that case, Nothing is provided.
    -- Otherwise Just the button released is included in the event.
    | EvResize Int Int
<<<<<<< HEAD
    | EvPaste String
    -- ^ A paste event occurs when a bracketed paste input sequence is
    -- received. For terminals that support bracketed paste mode, these
    -- events will be triggered on a paste event. Terminals that do not
    -- support bracketed pastes will send the paste contents as ordinary
    -- input (which is probably bad, so beware!)
=======
    -- ^ If read from 'eventChannel' this is the size at the time of the
    -- signal. If read from 'nextEvent' this is the size at the time the
    -- event was processed by Vty. Typically these are the same, but if
    -- somebody is resizing the terminal quickly they can be different.
>>>>>>> b74a8b86
    deriving (Eq,Show,Read,Ord)

type ClassifyMap = [(String,Event)]<|MERGE_RESOLUTION|>--- conflicted
+++ resolved
@@ -38,19 +38,16 @@
     -- without specifying which one; in that case, Nothing is provided.
     -- Otherwise Just the button released is included in the event.
     | EvResize Int Int
-<<<<<<< HEAD
+    -- ^ If read from 'eventChannel' this is the size at the time of the
+    -- signal. If read from 'nextEvent' this is the size at the time the
+    -- event was processed by Vty. Typically these are the same, but if
+    -- somebody is resizing the terminal quickly they can be different.
     | EvPaste String
     -- ^ A paste event occurs when a bracketed paste input sequence is
     -- received. For terminals that support bracketed paste mode, these
     -- events will be triggered on a paste event. Terminals that do not
     -- support bracketed pastes will send the paste contents as ordinary
     -- input (which is probably bad, so beware!)
-=======
-    -- ^ If read from 'eventChannel' this is the size at the time of the
-    -- signal. If read from 'nextEvent' this is the size at the time the
-    -- event was processed by Vty. Typically these are the same, but if
-    -- somebody is resizing the terminal quickly they can be different.
->>>>>>> b74a8b86
     deriving (Eq,Show,Read,Ord)
 
 type ClassifyMap = [(String,Event)]