--- conflicted
+++ resolved
@@ -74,11 +74,6 @@
     (0, "c", [str|^Nick change: From |]),
     -- Connection limit, more complete regex: ^Too many user connections for [^ ]+![^ ]+@[^ ]+$
     (0, "u", [str|^Too many user connections for |]),
-<<<<<<< HEAD
-    -- m_filter hit
-    (0, "u", [str|^FILTER: |]),
-=======
->>>>>>> 72ab8b1a
     -- Join alerts, more complete regex: ^User [^ ]+ \([^ ]+@[^ ]+\) trying to join #[^ ]* is a possible spambot$
     (1, "a", [str|^User [^ ]+ \([^ ]+\) trying to join #[^ ]* is a possible spambot|]),
     -- Kline hitting user
@@ -93,15 +88,10 @@
     (0, "k", [str|^Propagated ban for |]),
     -- Chancreate
     (1, "u", [str|^[^ ]+ is creating new channel #|]),
-<<<<<<< HEAD
-=======
-
     -- m_filter
     (0, "u", [str|^FILTER: |]),
     (0, "m", [str|^New filters loaded.$|]),
     (0, "m", [str|^Filtering enabled.$|]),
-
->>>>>>> 72ab8b1a
     -- Failed login
     (0, "f", [str|^Warning: [0-9]+ failed login attempts|]),
     -- Temporary kline added, more complete regex: ^[^ ]+![^ ]+@[^ ]+\{[^ ]+\} added temporary [0-9]+ min. K-Line for \[[^ ]+\] \[.*\]$
@@ -122,11 +112,7 @@
 
     -- PATTERN LIST, uncommon snotes. regex performance isn't very important beyond this point
     (2, "a", [str|^Possible Flooder|]),
-<<<<<<< HEAD
     (0, "a", [str|^New Max Local Clients: [0-9]+$|]),
-=======
-    (2, "a", [str|^New Max Local Clients: [0-9]+$|]),
->>>>>>> 72ab8b1a
 
     (1, "f", [str|^Failed (OPER|CHALLENGE) attempt - host mismatch|]),
     (3, "f", [str|^Failed (OPER|CHALLENGE) attempt|]), -- ORDER IMPORTANT - catch all failed attempts that aren't host mismatch
